"""Let's Encrypt client crypto utility functions.

.. todo:: Make the transition to use PSS rather than PKCS1_v1_5 when the server
    is capable of handling the signatures.

"""
import datetime
import logging
import os

from cryptography.hazmat.primitives import serialization
import OpenSSL

from acme import crypto_util as acme_crypto_util

from letsencrypt import errors
from letsencrypt import le_util


logger = logging.getLogger(__name__)


# High level functions
def init_save_key(key_size, key_dir, keyname="key-letsencrypt.pem"):
    """Initializes and saves a privkey.

    Inits key and saves it in PEM format on the filesystem.

    .. note:: keyname is the attempted filename, it may be different if a file
        already exists at the path.

    :param int key_size: RSA key size in bits
    :param str key_dir: Key save directory.
    :param str keyname: Filename of key

    :returns: Key
    :rtype: :class:`letsencrypt.le_util.Key`

    :raises ValueError: If unable to generate the key given key_size.

    """
    try:
        key_pem = make_key(key_size)
    except ValueError as err:
        logger.exception(err)
        raise err

    # Save file
    le_util.make_or_verify_dir(key_dir, 0o700, os.geteuid())
    key_f, key_path = le_util.unique_file(
        os.path.join(key_dir, keyname), 0o600)
    key_f.write(key_pem)
    key_f.close()

    logger.info("Generating key (%d bits): %s", key_size, key_path)

    return le_util.Key(key_path, key_pem)


def init_save_csr(privkey, names, path, csrname="csr-letsencrypt.pem"):
    """Initialize a CSR with the given private key.

    :param privkey: Key to include in the CSR
    :type privkey: :class:`letsencrypt.le_util.Key`

    :param set names: `str` names to include in the CSR

    :param str path: Certificate save directory.

    :returns: CSR
    :rtype: :class:`letsencrypt.le_util.CSR`

    """
    csr_pem, csr_der = make_csr(privkey.pem, names)

    # Save CSR
    le_util.make_or_verify_dir(path, 0o755, os.geteuid())
    csr_f, csr_filename = le_util.unique_file(
        os.path.join(path, csrname), 0o644)
    csr_f.write(csr_pem)
    csr_f.close()

    logger.info("Creating CSR: %s", csr_filename)

    return le_util.CSR(csr_filename, csr_der, "der")


# Lower level functions
def make_csr(key_str, domains):
    """Generate a CSR.

    :param str key_str: PEM-encoded RSA key.
    :param list domains: Domains included in the certificate.

    .. todo:: Detect duplicates in `domains`? Using a set doesn't
              preserve order...

    :returns: new CSR in PEM and DER form containing all domains
    :rtype: tuple

    """
    assert domains, "Must provide one or more hostnames for the CSR."
    pkey = OpenSSL.crypto.load_privatekey(OpenSSL.crypto.FILETYPE_PEM, key_str)
    req = OpenSSL.crypto.X509Req()
    req.get_subject().CN = domains[0]
    # TODO: what to put into req.get_subject()?
    # TODO: put SAN if len(domains) > 1
    req.add_extensions([
        OpenSSL.crypto.X509Extension(
            "subjectAltName",
            critical=False,
            value=", ".join("DNS:%s" % d for d in domains)
        ),
    ])
    req.set_pubkey(pkey)
    req.sign(pkey, "sha256")
    return tuple(OpenSSL.crypto.dump_certificate_request(method, req)
                 for method in (OpenSSL.crypto.FILETYPE_PEM,
                                OpenSSL.crypto.FILETYPE_ASN1))


# WARNING: the csr and private key file are possible attack vectors for TOCTOU
# We should either...
# A. Do more checks to verify that the CSR is trusted/valid
# B. Audit the parsing code for vulnerabilities

def valid_csr(csr):
    """Validate CSR.

    Check if `csr` is a valid CSR for the given domains.

    :param str csr: CSR in PEM.

    :returns: Validity of CSR.
    :rtype: bool

    """
    try:
        req = OpenSSL.crypto.load_certificate_request(
            OpenSSL.crypto.FILETYPE_PEM, csr)
        return req.verify(req.get_pubkey())
    except OpenSSL.crypto.Error as error:
        logger.debug(error, exc_info=True)
        return False


def csr_matches_pubkey(csr, privkey):
    """Does private key correspond to the subject public key in the CSR?

    :param str csr: CSR in PEM.
    :param str privkey: Private key file contents (PEM)

    :returns: Correspondence of private key to CSR subject public key.
    :rtype: bool

    """
    req = OpenSSL.crypto.load_certificate_request(
        OpenSSL.crypto.FILETYPE_PEM, csr)
    pkey = OpenSSL.crypto.load_privatekey(OpenSSL.crypto.FILETYPE_PEM, privkey)
    try:
        return req.verify(pkey)
    except OpenSSL.crypto.Error as error:
        logger.debug(error, exc_info=True)
        return False


def make_key(bits):
    """Generate PEM encoded RSA key.

    :param int bits: Number of bits, at least 1024.

    :returns: new RSA key in PEM form with specified number of bits
    :rtype: str

    """
    assert bits >= 1024  # XXX
    key = OpenSSL.crypto.PKey()
    key.generate_key(OpenSSL.crypto.TYPE_RSA, bits)
    return OpenSSL.crypto.dump_privatekey(OpenSSL.crypto.FILETYPE_PEM, key)


def valid_privkey(privkey):
    """Is valid RSA private key?

    :param str privkey: Private key file contents in PEM

    :returns: Validity of private key.
    :rtype: bool

    """
    try:
        return OpenSSL.crypto.load_privatekey(
            OpenSSL.crypto.FILETYPE_PEM, privkey).check()
    except (TypeError, OpenSSL.crypto.Error):
        return False


def _pyopenssl_load(data, method, types=(
        OpenSSL.crypto.FILETYPE_PEM, OpenSSL.crypto.FILETYPE_ASN1)):
    openssl_errors = []
    for filetype in types:
        try:
            return method(filetype, data), filetype
        except OpenSSL.crypto.Error as error:  # TODO: anything else?
            openssl_errors.append(error)
    raise errors.Error("Unable to load: {0}".format(",".join(
        str(error) for error in openssl_errors)))

def pyopenssl_load_certificate(data):
    """Load PEM/DER certificate.

    :raises errors.Error:

    """
    return _pyopenssl_load(data, OpenSSL.crypto.load_certificate)


<<<<<<< HEAD
def make_ss_cert(key, domains, not_before=None,
                 validity=(7 * 24 * 60 * 60), force_san=False):
    """Returns new self-signed cert in PEM form.

    If more than one domain is provided, all of the domains are put into
    ``subjectAltName`` X.509 extension and first domain is set as the
    subject CN. If only one domain is provided no ``subjectAltName``
    extension is used, unless `force_san` is ``True``.

    """
    if isinstance(key, jose.JWK):
        key = key.key.private_bytes(
            encoding=serialization.Encoding.PEM,
            format=serialization.PrivateFormat.TraditionalOpenSSL,
            encryption_algorithm=serialization.NoEncryption())

    assert domains, "Must provide one or more hostnames for the cert."
    pkey = OpenSSL.crypto.load_privatekey(OpenSSL.crypto.FILETYPE_PEM, key)
    cert = OpenSSL.crypto.X509()
    cert.set_serial_number(1337)
    cert.set_version(2)

    extensions = [
        OpenSSL.crypto.X509Extension(
            "basicConstraints", True, 'CA:TRUE, pathlen:0'),
    ]

    cert.get_subject().CN = domains[0]
    # TODO: what to put into cert.get_subject()?
    cert.set_issuer(cert.get_subject())

    if force_san or len(domains) > 1:
        extensions.append(OpenSSL.crypto.X509Extension(
            "subjectAltName",
            critical=False,
            value=", ".join("DNS:%s" % d for d in domains)
        ))

    cert.add_extensions(extensions)

    cert.gmtime_adj_notBefore(0 if not_before is None else not_before)
    cert.gmtime_adj_notAfter(validity)

    cert.set_pubkey(pkey)
    cert.sign(pkey, "sha256")
    return OpenSSL.crypto.dump_certificate(OpenSSL.crypto.FILETYPE_PEM, cert)


def _pyopenssl_cert_or_req_san(cert_or_req):
    """Get Subject Alternative Names from certificate or CSR using pyOpenSSL.

    .. todo:: Implement directly in PyOpenSSL!

    :param cert_or_req: Certificate or CSR.
    :type cert_or_req: `OpenSSL.crypto.X509` or `OpenSSL.crypto.X509Req`.

    :returns: A list of Subject Alternative Names.
    :rtype: list

    """
    # constants based on implementation of
    # OpenSSL.crypto.X509Error._subjectAltNameString
    parts_separator = ", "
    part_separator = ":"
    extension_short_name = "subjectAltName"

    if hasattr(cert_or_req, 'get_extensions'):  # X509Req
        extensions = cert_or_req.get_extensions()
    else:  # X509
        extensions = [cert_or_req.get_extension(i)
                      for i in xrange(cert_or_req.get_extension_count())]

    # pylint: disable=protected-access,no-member
    label = OpenSSL.crypto.X509Extension._prefixes[OpenSSL.crypto._lib.GEN_DNS]
    assert parts_separator not in label
    prefix = label + part_separator

    san_extensions = [
        ext._subjectAltNameString().split(parts_separator)
        for ext in extensions if ext.get_short_name() == extension_short_name]
    # WARNING: this function assumes that no SAN can include
    # parts_separator, hence the split!

    return [part.split(part_separator)[1] for parts in san_extensions
            for part in parts if part.startswith(prefix)]
=======
def private_jwk_to_pyopenssl(jwk):
    """Convert private JWK to pyOpenSSL key."""
    key_pem = jwk.key.private_bytes(
        encoding=serialization.Encoding.PEM,
        format=serialization.PrivateFormat.TraditionalOpenSSL,
        encryption_algorithm=serialization.NoEncryption())
    return OpenSSL.crypto.load_privatekey(OpenSSL.crypto.FILETYPE_PEM, key_pem)
>>>>>>> 7a79915f


def _get_sans_from_cert_or_req(
        cert_or_req_str, load_func, typ=OpenSSL.crypto.FILETYPE_PEM):
    try:
        cert_or_req = load_func(typ, cert_or_req_str)
    except OpenSSL.crypto.Error as error:
        logger.exception(error)
        raise
    # pylint: disable=protected-access
    return acme_crypto_util._pyopenssl_cert_or_req_san(cert_or_req)


def get_sans_from_cert(cert, typ=OpenSSL.crypto.FILETYPE_PEM):
    """Get a list of Subject Alternative Names from a certificate.

    :param str cert: Certificate (encoded).
    :param typ: `OpenSSL.crypto.FILETYPE_PEM` or `OpenSSL.crypto.FILETYPE_ASN1`

    :returns: A list of Subject Alternative Names.
    :rtype: list

    """
    return _get_sans_from_cert_or_req(
        cert, OpenSSL.crypto.load_certificate, typ)


def get_sans_from_csr(csr, typ=OpenSSL.crypto.FILETYPE_PEM):
    """Get a list of Subject Alternative Names from a CSR.

    :param str csr: CSR (encoded).
    :param typ: `OpenSSL.crypto.FILETYPE_PEM` or `OpenSSL.crypto.FILETYPE_ASN1`

    :returns: A list of Subject Alternative Names.
    :rtype: list

    """
    return _get_sans_from_cert_or_req(
        csr, OpenSSL.crypto.load_certificate_request, typ)


def asn1_generalizedtime_to_dt(timestamp):
    """Convert ASN.1 GENERALIZEDTIME to datetime.

    Useful for deserialization of `OpenSSL.crypto.X509.get_notAfter` and
    `OpenSSL.crypto.X509.get_notAfter` outputs.

    .. todo:: This function support only one format: `%Y%m%d%H%M%SZ`.
        Implement remaining two.

    """
    return datetime.datetime.strptime(timestamp, '%Y%m%d%H%M%SZ')


def pyopenssl_x509_name_as_text(x509name):
    """Convert `OpenSSL.crypto.X509Name to text."""
    return "/".join("{0}={1}" for key, value in x509name.get_components())<|MERGE_RESOLUTION|>--- conflicted
+++ resolved
@@ -8,7 +8,6 @@
 import logging
 import os
 
-from cryptography.hazmat.primitives import serialization
 import OpenSSL
 
 from acme import crypto_util as acme_crypto_util
@@ -215,103 +214,6 @@
     return _pyopenssl_load(data, OpenSSL.crypto.load_certificate)
 
 
-<<<<<<< HEAD
-def make_ss_cert(key, domains, not_before=None,
-                 validity=(7 * 24 * 60 * 60), force_san=False):
-    """Returns new self-signed cert in PEM form.
-
-    If more than one domain is provided, all of the domains are put into
-    ``subjectAltName`` X.509 extension and first domain is set as the
-    subject CN. If only one domain is provided no ``subjectAltName``
-    extension is used, unless `force_san` is ``True``.
-
-    """
-    if isinstance(key, jose.JWK):
-        key = key.key.private_bytes(
-            encoding=serialization.Encoding.PEM,
-            format=serialization.PrivateFormat.TraditionalOpenSSL,
-            encryption_algorithm=serialization.NoEncryption())
-
-    assert domains, "Must provide one or more hostnames for the cert."
-    pkey = OpenSSL.crypto.load_privatekey(OpenSSL.crypto.FILETYPE_PEM, key)
-    cert = OpenSSL.crypto.X509()
-    cert.set_serial_number(1337)
-    cert.set_version(2)
-
-    extensions = [
-        OpenSSL.crypto.X509Extension(
-            "basicConstraints", True, 'CA:TRUE, pathlen:0'),
-    ]
-
-    cert.get_subject().CN = domains[0]
-    # TODO: what to put into cert.get_subject()?
-    cert.set_issuer(cert.get_subject())
-
-    if force_san or len(domains) > 1:
-        extensions.append(OpenSSL.crypto.X509Extension(
-            "subjectAltName",
-            critical=False,
-            value=", ".join("DNS:%s" % d for d in domains)
-        ))
-
-    cert.add_extensions(extensions)
-
-    cert.gmtime_adj_notBefore(0 if not_before is None else not_before)
-    cert.gmtime_adj_notAfter(validity)
-
-    cert.set_pubkey(pkey)
-    cert.sign(pkey, "sha256")
-    return OpenSSL.crypto.dump_certificate(OpenSSL.crypto.FILETYPE_PEM, cert)
-
-
-def _pyopenssl_cert_or_req_san(cert_or_req):
-    """Get Subject Alternative Names from certificate or CSR using pyOpenSSL.
-
-    .. todo:: Implement directly in PyOpenSSL!
-
-    :param cert_or_req: Certificate or CSR.
-    :type cert_or_req: `OpenSSL.crypto.X509` or `OpenSSL.crypto.X509Req`.
-
-    :returns: A list of Subject Alternative Names.
-    :rtype: list
-
-    """
-    # constants based on implementation of
-    # OpenSSL.crypto.X509Error._subjectAltNameString
-    parts_separator = ", "
-    part_separator = ":"
-    extension_short_name = "subjectAltName"
-
-    if hasattr(cert_or_req, 'get_extensions'):  # X509Req
-        extensions = cert_or_req.get_extensions()
-    else:  # X509
-        extensions = [cert_or_req.get_extension(i)
-                      for i in xrange(cert_or_req.get_extension_count())]
-
-    # pylint: disable=protected-access,no-member
-    label = OpenSSL.crypto.X509Extension._prefixes[OpenSSL.crypto._lib.GEN_DNS]
-    assert parts_separator not in label
-    prefix = label + part_separator
-
-    san_extensions = [
-        ext._subjectAltNameString().split(parts_separator)
-        for ext in extensions if ext.get_short_name() == extension_short_name]
-    # WARNING: this function assumes that no SAN can include
-    # parts_separator, hence the split!
-
-    return [part.split(part_separator)[1] for parts in san_extensions
-            for part in parts if part.startswith(prefix)]
-=======
-def private_jwk_to_pyopenssl(jwk):
-    """Convert private JWK to pyOpenSSL key."""
-    key_pem = jwk.key.private_bytes(
-        encoding=serialization.Encoding.PEM,
-        format=serialization.PrivateFormat.TraditionalOpenSSL,
-        encryption_algorithm=serialization.NoEncryption())
-    return OpenSSL.crypto.load_privatekey(OpenSSL.crypto.FILETYPE_PEM, key_pem)
->>>>>>> 7a79915f
-
-
 def _get_sans_from_cert_or_req(
         cert_or_req_str, load_func, typ=OpenSSL.crypto.FILETYPE_PEM):
     try:
