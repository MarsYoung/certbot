--- conflicted
+++ resolved
@@ -234,7 +234,6 @@
     return cert.as_pem()
 
 
-<<<<<<< HEAD
 def get_sans_from_cert(pem):
     """Extracts the DNS subjectAltName values from a cert in PEM format.
     """
@@ -246,7 +245,7 @@
     prefix = "DNS:"
     return [x[len(prefix):] for x in ext.get_value().split(", ")
             if x.startswith(prefix)]
-=======
+
 def _request_san(req):  # TODO: implement directly in PyOpenSSL!
     # constants based on implementation of
     # OpenSSL.crypto.X509Error._subjectAltNameString
@@ -285,5 +284,4 @@
     except OpenSSL.crypto.Error as error:
         logging.exception(error)
         raise
-    return _request_san(request)
->>>>>>> 1ada2cab
+    return _request_san(request)