"""Tests for letsencrypt.cli."""
import argparse
import itertools
import os
import shutil
import StringIO
import traceback
import tempfile
import unittest

import mock

from letsencrypt import account
from letsencrypt import cli
from letsencrypt import configuration
from letsencrypt import errors
from letsencrypt import le_util

from letsencrypt.plugins import disco

from letsencrypt.tests import renewer_test
from letsencrypt.tests import test_util


CSR = test_util.vector_path('csr.der')


class CLITest(unittest.TestCase):  # pylint: disable=too-many-public-methods
    """Tests for different commands."""

    def setUp(self):
        self.tmp_dir = tempfile.mkdtemp()
        self.config_dir = os.path.join(self.tmp_dir, 'config')
        self.work_dir = os.path.join(self.tmp_dir, 'work')
        self.logs_dir = os.path.join(self.tmp_dir, 'logs')
        self.standard_args = ['--text', '--config-dir', self.config_dir,
            '--work-dir', self.work_dir, '--logs-dir', self.logs_dir,
            '--agree-dev-preview']

    def tearDown(self):
        shutil.rmtree(self.tmp_dir)

    def _call(self, args):
        args = self.standard_args + args
        with mock.patch('letsencrypt.cli.sys.stdout') as stdout:
            with mock.patch('letsencrypt.cli.sys.stderr') as stderr:
                with mock.patch('letsencrypt.cli.client') as client:
                    ret = cli.main(args[:]) # NOTE: parser can alter its args!
        return ret, stdout, stderr, client

    def _call_stdout(self, args):
        """
        Variant of _call that preserves stdout so that it can be mocked by the
        caller.
        """
        args = self.standard_args + args
        with mock.patch('letsencrypt.cli.sys.stderr') as stderr:
            with mock.patch('letsencrypt.cli.client') as client:
                ret = cli.main(args[:])  # NOTE: parser can alter its args!
        return ret, None, stderr, client

    def test_no_flags(self):
        with MockedVerb("run") as mock_run:
            self._call([])
            self.assertEqual(1, mock_run.call_count)

    def _help_output(self, args):
        "Run a help command, and return the help string for scrutiny"
        output = StringIO.StringIO()
        with mock.patch('letsencrypt.cli.sys.stdout', new=output):
            self.assertRaises(SystemExit, self._call_stdout, args)
            out = output.getvalue()
            return out

    def test_help(self):
        self.assertRaises(SystemExit, self._call, ['--help'])
        self.assertRaises(SystemExit, self._call, ['--help', 'all'])
        plugins = disco.PluginsRegistry.find_all()
        out = self._help_output(['--help', 'all'])
        self.assertTrue("--configurator" in out)
        self.assertTrue("how a cert is deployed" in out)
        self.assertTrue("--manual-test-mode" in out)

        out = self._help_output(['-h', 'nginx'])
        if "nginx" in plugins:
            # may be false while building distributions without plugins
            self.assertTrue("--nginx-ctl" in out)
        self.assertTrue("--manual-test-mode" not in out)
        self.assertTrue("--checkpoints" not in out)

        out = self._help_output(['-h'])
        if "nginx" in plugins:
            self.assertTrue("Use the Nginx plugin" in out)
        else:
            self.assertTrue("(nginx support is experimental" in out)

        out = self._help_output(['--help', 'plugins'])
        self.assertTrue("--manual-test-mode" not in out)
        self.assertTrue("--prepare" in out)
        self.assertTrue("Plugin options" in out)

        out = self._help_output(['--help', 'install'])
        self.assertTrue("--cert-path" in out)
        self.assertTrue("--key-path" in out)

        out = self._help_output(['--help', 'revoke'])
        self.assertTrue("--cert-path" in out)
        self.assertTrue("--key-path" in out)

        out = self._help_output(['-h', 'config_changes'])
        self.assertTrue("--cert-path" not in out)
        self.assertTrue("--key-path" not in out)

        out = self._help_output(['-h'])
        self.assertTrue(cli.usage_strings(plugins)[0] in out)

<<<<<<< HEAD

    @mock.patch('letsencrypt.cli.sys.stdout')
    @mock.patch('letsencrypt.cli.sys.stderr')
    @mock.patch('letsencrypt.cli.client.acme_client.Client')
    @mock.patch('letsencrypt.cli._determine_account')
    @mock.patch('letsencrypt.cli.client.Client.obtain_and_enroll_certificate')
    @mock.patch('letsencrypt.cli._auth_from_domains')
    def test_user_agent(self, _afd, _obt, det, _client, _err, _out):
        # Normally the client is totally mocked out, but here we need more
        # arguments to automate it...
        args = ["--standalone", "certonly", "-m", "none@none.com",
                "-d", "example.com", '--agree-tos'] + self.standard_args
        det.return_value = mock.MagicMock(), None
        with mock.patch('letsencrypt.cli.client.acme_client.ClientNetwork') as acme_net:
            cli.main(args[:])  # Protect args from alteration
            os_ver = " ".join(le_util.get_os_info())
            ua = acme_net.call_args[1]["user_agent"]
            self.assertTrue(os_ver in ua)
            import platform
            plat = platform.platform()
            if "linux" in plat.lower():
                self.assertTrue(platform.linux_distribution()[0] in ua)

        with mock.patch('letsencrypt.cli.client.acme_client.ClientNetwork') as acme_net:
            ua = "bandersnatch"
            args += ["--user-agent", ua]
            cli.main(args)
            acme_net.assert_called_once_with(mock.ANY, verify_ssl=True, user_agent=ua)

    @mock.patch('letsencrypt.cli.record_chosen_plugins')
    @mock.patch('letsencrypt.cli.display_ops')
    def test_installer_selection(self, mock_display_ops, _rec):
        self._call(['install', '--domain', 'foo.bar', '--cert-path', 'cert',
=======
    def test_install_abspath(self):
        cert = 'cert'
        key = 'key'
        chain = 'chain'
        fullchain = 'fullchain'

        with MockedVerb('install') as mock_install:
            self._call(['install', '--cert-path', cert, '--key-path', 'key',
                        '--chain-path', 'chain',
                        '--fullchain-path', 'fullchain'])

        args = mock_install.call_args[0][0]
        self.assertEqual(args.cert_path, os.path.abspath(cert))
        self.assertEqual(args.key_path, os.path.abspath(key))
        self.assertEqual(args.chain_path, os.path.abspath(chain))
        self.assertEqual(args.fullchain_path, os.path.abspath(fullchain))

    @mock.patch('letsencrypt.cli.display_ops')
    def test_installer_selection(self, mock_display_ops):
        self._call(['install', '--domains', 'foo.bar', '--cert-path', 'cert',
>>>>>>> 4cfd22e3
                    '--key-path', 'key', '--chain-path', 'chain'])
        self.assertEqual(mock_display_ops.pick_installer.call_count, 1)

    @mock.patch('letsencrypt.le_util.exe_exists')
    def test_configurator_selection(self, mock_exe_exists):
        mock_exe_exists.return_value = True
        real_plugins = disco.PluginsRegistry.find_all()
        args = ['--agree-dev-preview', '--apache',
                '--authenticator', 'standalone']

        # This needed two calls to find_all(), which we're avoiding for now
        # because of possible side effects:
        # https://github.com/letsencrypt/letsencrypt/commit/51ed2b681f87b1eb29088dd48718a54f401e4855
        #with mock.patch('letsencrypt.cli.plugins_testable') as plugins:
        #    plugins.return_value = {"apache": True, "nginx": True}
        #    ret, _, _, _ = self._call(args)
        #    self.assertTrue("Too many flags setting" in ret)

        args = ["install", "--nginx", "--cert-path", "/tmp/blah", "--key-path", "/tmp/blah",
                "--nginx-server-root", "/nonexistent/thing", "-d",
                "example.com", "--debug"]
        if "nginx" in real_plugins:
            # Sending nginx a non-existent conf dir will simulate misconfiguration
            # (we can only do that if letsencrypt-nginx is actually present)
            ret, _, _, _ = self._call(args)
            self.assertTrue("The nginx plugin is not working" in ret)
            self.assertTrue("Could not find configuration root" in ret)
            self.assertTrue("NoInstallationError" in ret)

        with MockedVerb("certonly") as mock_certonly:
            self._call(["auth", "--standalone"])
            self.assertEqual(1, mock_certonly.call_count)

    def test_rollback(self):
        _, _, _, client = self._call(['rollback'])
        self.assertEqual(1, client.rollback.call_count)

        _, _, _, client = self._call(['rollback', '--checkpoints', '123'])
        client.rollback.assert_called_once_with(
            mock.ANY, 123, mock.ANY, mock.ANY)

    def test_config_changes(self):
        _, _, _, client = self._call(['config_changes'])
        self.assertEqual(1, client.view_config_changes.call_count)

    def test_plugins(self):
        flags = ['--init', '--prepare', '--authenticators', '--installers']
        for args in itertools.chain(
                *(itertools.combinations(flags, r)
                  for r in xrange(len(flags)))):
            self._call(['plugins'] + list(args))

    @mock.patch('letsencrypt.cli.plugins_disco')
    def test_plugins_no_args(self, mock_disco):
        ifaces = []
        plugins = mock_disco.PluginsRegistry.find_all()

        _, stdout, _, _ = self._call(['plugins'])
        plugins.visible.assert_called_once_with()
        plugins.visible().ifaces.assert_called_once_with(ifaces)
        filtered = plugins.visible().ifaces()
        stdout.write.called_once_with(str(filtered))

    @mock.patch('letsencrypt.cli.plugins_disco')
    def test_plugins_init(self, mock_disco):
        ifaces = []
        plugins = mock_disco.PluginsRegistry.find_all()

        _, stdout, _, _ = self._call(['plugins', '--init'])
        plugins.visible.assert_called_once_with()
        plugins.visible().ifaces.assert_called_once_with(ifaces)
        filtered = plugins.visible().ifaces()
        self.assertEqual(filtered.init.call_count, 1)
        filtered.verify.assert_called_once_with(ifaces)
        verified = filtered.verify()
        stdout.write.called_once_with(str(verified))

    @mock.patch('letsencrypt.cli.plugins_disco')
    def test_plugins_prepare(self, mock_disco):
        ifaces = []
        plugins = mock_disco.PluginsRegistry.find_all()

        _, stdout, _, _ = self._call(['plugins', '--init', '--prepare'])
        plugins.visible.assert_called_once_with()
        plugins.visible().ifaces.assert_called_once_with(ifaces)
        filtered = plugins.visible().ifaces()
        self.assertEqual(filtered.init.call_count, 1)
        filtered.verify.assert_called_once_with(ifaces)
        verified = filtered.verify()
        verified.prepare.assert_called_once_with()
        verified.available.assert_called_once_with()
        available = verified.available()
        stdout.write.called_once_with(str(available))

    def test_certonly_abspath(self):
        cert = 'cert'
        key = 'key'
        chain = 'chain'
        fullchain = 'fullchain'

        with MockedVerb('certonly') as mock_obtaincert:
            self._call(['certonly', '--cert-path', cert, '--key-path', 'key',
                        '--chain-path', 'chain',
                        '--fullchain-path', 'fullchain'])

        args = mock_obtaincert.call_args[0][0]
        self.assertEqual(args.cert_path, os.path.abspath(cert))
        self.assertEqual(args.key_path, os.path.abspath(key))
        self.assertEqual(args.chain_path, os.path.abspath(chain))
        self.assertEqual(args.fullchain_path, os.path.abspath(fullchain))

    def test_certonly_bad_args(self):
        ret, _, _, _ = self._call(['-d', 'foo.bar', 'certonly', '--csr', CSR])
        self.assertEqual(ret, '--domains and --csr are mutually exclusive')

        ret, _, _, _ = self._call(['-a', 'bad_auth', 'certonly'])
        self.assertEqual(ret, 'The requested bad_auth plugin does not appear to be installed')

    def test_check_config_sanity_domain(self):
        # Punycode
        self.assertRaises(errors.ConfigurationError,
                          self._call,
                          ['-d', 'this.is.xn--ls8h.tld'])
        # FQDN
        self.assertRaises(errors.ConfigurationError,
                          self._call,
                          ['-d', 'comma,gotwrong.tld'])
        # FQDN 2
        self.assertRaises(errors.ConfigurationError,
                          self._call,
                          ['-d', 'illegal.character=.tld'])
        # Wildcard
        self.assertRaises(errors.ConfigurationError,
                          self._call,
                          ['-d', '*.wildcard.tld'])

    def test_parse_domains(self):
        from letsencrypt import cli
        plugins = disco.PluginsRegistry.find_all()

        short_args = ['-d', 'example.com']
        namespace = cli.prepare_and_parse_args(plugins, short_args)
        self.assertEqual(namespace.domains, ['example.com'])

        short_args = ['-d', 'example.com,another.net,third.org,example.com']
        namespace = cli.prepare_and_parse_args(plugins, short_args)
        self.assertEqual(namespace.domains, ['example.com', 'another.net',
                                             'third.org'])

        long_args = ['--domains', 'example.com']
        namespace = cli.prepare_and_parse_args(plugins, long_args)
        self.assertEqual(namespace.domains, ['example.com'])

        long_args = ['--domains', 'example.com,another.net,example.com']
        namespace = cli.prepare_and_parse_args(plugins, long_args)
        self.assertEqual(namespace.domains, ['example.com', 'another.net'])

    @mock.patch('letsencrypt.crypto_util.notAfter')
    @mock.patch('letsencrypt.cli.zope.component.getUtility')
    def test_certonly_new_request_success(self, mock_get_utility, mock_notAfter):
        cert_path = '/etc/letsencrypt/live/foo.bar'
        date = '1970-01-01'
        mock_notAfter().date.return_value = date

        mock_lineage = mock.MagicMock(cert=cert_path, fullchain=cert_path)
        mock_client = mock.MagicMock()
        mock_client.obtain_and_enroll_certificate.return_value = mock_lineage
        self._certonly_new_request_common(mock_client)
        self.assertEqual(
            mock_client.obtain_and_enroll_certificate.call_count, 1)
        self.assertTrue(
            cert_path in mock_get_utility().add_message.call_args[0][0])
        self.assertTrue(
            date in mock_get_utility().add_message.call_args[0][0])

    def test_certonly_new_request_failure(self):
        mock_client = mock.MagicMock()
        mock_client.obtain_and_enroll_certificate.return_value = False
        self.assertRaises(errors.Error,
                          self._certonly_new_request_common, mock_client)

    def _certonly_new_request_common(self, mock_client):
        with mock.patch('letsencrypt.cli._treat_as_renewal') as mock_renewal:
            mock_renewal.return_value = None
            with mock.patch('letsencrypt.cli._init_le_client') as mock_init:
                mock_init.return_value = mock_client
                self._call(['-d', 'foo.bar', '-a', 'standalone', 'certonly'])

    @mock.patch('letsencrypt.cli.zope.component.getUtility')
    @mock.patch('letsencrypt.cli._treat_as_renewal')
    @mock.patch('letsencrypt.cli._init_le_client')
    def test_certonly_renewal(self, mock_init, mock_renewal, mock_get_utility):
        cert_path = '/etc/letsencrypt/live/foo.bar/cert.pem'
        chain_path = '/etc/letsencrypt/live/foo.bar/fullchain.pem'

        mock_lineage = mock.MagicMock(cert=cert_path, fullchain=chain_path)
        mock_cert = mock.MagicMock(body='body')
        mock_key = mock.MagicMock(pem='pem_key')
        mock_renewal.return_value = mock_lineage
        mock_client = mock.MagicMock()
        mock_client.obtain_certificate.return_value = (mock_cert, 'chain',
                                                       mock_key, 'csr')
        mock_init.return_value = mock_client
        with mock.patch('letsencrypt.cli.OpenSSL'):
            with mock.patch('letsencrypt.cli.crypto_util'):
                self._call(['-d', 'foo.bar', '-a', 'standalone', 'certonly'])
        mock_client.obtain_certificate.assert_called_once_with(['foo.bar'])
        self.assertEqual(mock_lineage.save_successor.call_count, 1)
        mock_lineage.update_all_links_to.assert_called_once_with(
            mock_lineage.latest_common_version())
        self.assertTrue(
            chain_path in mock_get_utility().add_message.call_args[0][0])

    @mock.patch('letsencrypt.crypto_util.notAfter')
    @mock.patch('letsencrypt.cli.display_ops.pick_installer')
    @mock.patch('letsencrypt.cli.zope.component.getUtility')
    @mock.patch('letsencrypt.cli._init_le_client')
    @mock.patch('letsencrypt.cli.record_chosen_plugins')
    def test_certonly_csr(self, _rec, mock_init, mock_get_utility,
                          mock_pick_installer, mock_notAfter):
        cert_path = '/etc/letsencrypt/live/blahcert.pem'
        date = '1970-01-01'
        mock_notAfter().date.return_value = date

        mock_client = mock.MagicMock()
        mock_client.obtain_certificate_from_csr.return_value = ('certr',
                                                                'chain')
        mock_client.save_certificate.return_value = cert_path, None, None
        mock_init.return_value = mock_client

        installer = 'installer'
        self._call(
            ['-a', 'standalone', '-i', installer, 'certonly', '--csr', CSR,
             '--cert-path', cert_path, '--fullchain-path', '/',
             '--chain-path', '/'])
        self.assertEqual(mock_pick_installer.call_args[0][1], installer)
        mock_client.save_certificate.assert_called_once_with(
            'certr', 'chain', cert_path, '/', '/')
        self.assertTrue(
            cert_path in mock_get_utility().add_message.call_args[0][0])
        self.assertTrue(
            date in mock_get_utility().add_message.call_args[0][0])

    @mock.patch('letsencrypt.cli.sys')
    def test_handle_exception(self, mock_sys):
        # pylint: disable=protected-access
        mock_open = mock.mock_open()
        with mock.patch('letsencrypt.cli.open', mock_open, create=True):
            exception = Exception('detail')
            cli._handle_exception(
                Exception, exc_value=exception, trace=None, args=None)
            mock_open().write.assert_called_once_with(''.join(
                traceback.format_exception_only(Exception, exception)))
            error_msg = mock_sys.exit.call_args_list[0][0][0]
            self.assertTrue('unexpected error' in error_msg)

        with mock.patch('letsencrypt.cli.open', mock_open, create=True):
            mock_open.side_effect = [KeyboardInterrupt]
            error = errors.Error('detail')
            cli._handle_exception(
                errors.Error, exc_value=error, trace=None, args=None)
            # assert_any_call used because sys.exit doesn't exit in cli.py
            mock_sys.exit.assert_any_call(''.join(
                traceback.format_exception_only(errors.Error, error)))

        args = mock.MagicMock(debug=False)
        cli._handle_exception(
            Exception, exc_value=Exception('detail'), trace=None, args=args)
        error_msg = mock_sys.exit.call_args_list[-1][0][0]
        self.assertTrue('unexpected error' in error_msg)

        interrupt = KeyboardInterrupt('detail')
        cli._handle_exception(
            KeyboardInterrupt, exc_value=interrupt, trace=None, args=None)
        mock_sys.exit.assert_called_with(''.join(
            traceback.format_exception_only(KeyboardInterrupt, interrupt)))

    def test_read_file(self):
        from letsencrypt import cli
        rel_test_path = os.path.relpath(os.path.join(self.tmp_dir, 'foo'))
        self.assertRaises(
            argparse.ArgumentTypeError, cli.read_file, rel_test_path)

        test_contents = 'bar\n'
        with open(rel_test_path, 'w') as f:
            f.write(test_contents)

        path, contents = cli.read_file(rel_test_path)
        self.assertEqual(path, os.path.abspath(path))
        self.assertEqual(contents, test_contents)


class DetermineAccountTest(unittest.TestCase):
    """Tests for letsencrypt.cli._determine_account."""

    def setUp(self):
        self.args = mock.MagicMock(account=None, email=None)
        self.config = configuration.NamespaceConfig(self.args)
        self.accs = [mock.MagicMock(id='x'), mock.MagicMock(id='y')]
        self.account_storage = account.AccountMemoryStorage()

    def _call(self):
        # pylint: disable=protected-access
        from letsencrypt.cli import _determine_account
        with mock.patch('letsencrypt.cli.account.AccountFileStorage') as mock_storage:
            mock_storage.return_value = self.account_storage
            return _determine_account(self.args, self.config)

    def test_args_account_set(self):
        self.account_storage.save(self.accs[1])
        self.args.account = self.accs[1].id
        self.assertEqual((self.accs[1], None), self._call())
        self.assertEqual(self.accs[1].id, self.args.account)
        self.assertTrue(self.args.email is None)

    def test_single_account(self):
        self.account_storage.save(self.accs[0])
        self.assertEqual((self.accs[0], None), self._call())
        self.assertEqual(self.accs[0].id, self.args.account)
        self.assertTrue(self.args.email is None)

    @mock.patch('letsencrypt.client.display_ops.choose_account')
    def test_multiple_accounts(self, mock_choose_accounts):
        for acc in self.accs:
            self.account_storage.save(acc)
        mock_choose_accounts.return_value = self.accs[1]
        self.assertEqual((self.accs[1], None), self._call())
        self.assertEqual(
            set(mock_choose_accounts.call_args[0][0]), set(self.accs))
        self.assertEqual(self.accs[1].id, self.args.account)
        self.assertTrue(self.args.email is None)

    @mock.patch('letsencrypt.client.display_ops.get_email')
    def test_no_accounts_no_email(self, mock_get_email):
        mock_get_email.return_value = 'foo@bar.baz'

        with mock.patch('letsencrypt.cli.client') as client:
            client.register.return_value = (
                self.accs[0], mock.sentinel.acme)
            self.assertEqual((self.accs[0], mock.sentinel.acme), self._call())
        client.register.assert_called_once_with(
            self.config, self.account_storage, tos_cb=mock.ANY)

        self.assertEqual(self.accs[0].id, self.args.account)
        self.assertEqual('foo@bar.baz', self.args.email)

    def test_no_accounts_email(self):
        self.args.email = 'other email'
        with mock.patch('letsencrypt.cli.client') as client:
            client.register.return_value = (self.accs[1], mock.sentinel.acme)
            self._call()
        self.assertEqual(self.accs[1].id, self.args.account)
        self.assertEqual('other email', self.args.email)


class DuplicativeCertsTest(renewer_test.BaseRenewableCertTest):
    """Test to avoid duplicate lineages."""

    def setUp(self):
        super(DuplicativeCertsTest, self).setUp()
        self.config.write()
        self._write_out_ex_kinds()

    def tearDown(self):
        shutil.rmtree(self.tempdir)

    @mock.patch('letsencrypt.le_util.make_or_verify_dir')
    def test_find_duplicative_names(self, unused_makedir):
        from letsencrypt.cli import _find_duplicative_certs
        test_cert = test_util.load_vector('cert-san.pem')
        with open(self.test_rc.cert, 'w') as f:
            f.write(test_cert)

        # No overlap at all
        result = _find_duplicative_certs(
            self.cli_config, ['wow.net', 'hooray.org'])
        self.assertEqual(result, (None, None))

        # Totally identical
        result = _find_duplicative_certs(
            self.cli_config, ['example.com', 'www.example.com'])
        self.assertTrue(result[0].configfile.filename.endswith('example.org.conf'))
        self.assertEqual(result[1], None)

        # Superset
        result = _find_duplicative_certs(
            self.cli_config, ['example.com', 'www.example.com', 'something.new'])
        self.assertEqual(result[0], None)
        self.assertTrue(result[1].configfile.filename.endswith('example.org.conf'))

        # Partial overlap doesn't count
        result = _find_duplicative_certs(
            self.cli_config, ['example.com', 'something.new'])
        self.assertEqual(result, (None, None))


class MockedVerb(object):
    """Simple class that can be used for mocking out verbs/subcommands.

    Storing a dictionary of verbs and the functions that implement them
    in letsencrypt.cli makes mocking much more complicated. This class
    can be used as a simple context manager for mocking out verbs in CLI
    tests. For example:

    with MockedVerb("run") as mock_run:
        self._call([])
        self.assertEqual(1, mock_run.call_count)

    """
    def __init__(self, verb_name):
        self.verb_dict = cli.HelpfulArgumentParser.VERBS
        self.verb_func = None
        self.verb_name = verb_name

    def __enter__(self):
        self.verb_func = self.verb_dict[self.verb_name]
        mocked_func = mock.MagicMock()
        self.verb_dict[self.verb_name] = mocked_func

        return mocked_func

    def __exit__(self, unused_type, unused_value, unused_trace):
        self.verb_dict[self.verb_name] = self.verb_func


if __name__ == '__main__':
    unittest.main()  # pragma: no cover<|MERGE_RESOLUTION|>--- conflicted
+++ resolved
@@ -113,8 +113,6 @@
 
         out = self._help_output(['-h'])
         self.assertTrue(cli.usage_strings(plugins)[0] in out)
-
-<<<<<<< HEAD
 
     @mock.patch('letsencrypt.cli.sys.stdout')
     @mock.patch('letsencrypt.cli.sys.stderr')
@@ -144,11 +142,8 @@
             cli.main(args)
             acme_net.assert_called_once_with(mock.ANY, verify_ssl=True, user_agent=ua)
 
-    @mock.patch('letsencrypt.cli.record_chosen_plugins')
-    @mock.patch('letsencrypt.cli.display_ops')
-    def test_installer_selection(self, mock_display_ops, _rec):
         self._call(['install', '--domain', 'foo.bar', '--cert-path', 'cert',
-=======
+
     def test_install_abspath(self):
         cert = 'cert'
         key = 'key'
@@ -166,10 +161,10 @@
         self.assertEqual(args.chain_path, os.path.abspath(chain))
         self.assertEqual(args.fullchain_path, os.path.abspath(fullchain))
 
+    @mock.patch('letsencrypt.cli.record_chosen_plugins')
     @mock.patch('letsencrypt.cli.display_ops')
-    def test_installer_selection(self, mock_display_ops):
+    def test_installer_selection(self, mock_display_ops, _rec):
         self._call(['install', '--domains', 'foo.bar', '--cert-path', 'cert',
->>>>>>> 4cfd22e3
                     '--key-path', 'key', '--chain-path', 'chain'])
         self.assertEqual(mock_display_ops.pick_installer.call_count, 1)
 
