--- conflicted
+++ resolved
@@ -156,115 +156,7 @@
         :returns: cert_file, chain_file (absolute paths to the actual files)
         :rtype: `tuple` of `str`
 
-<<<<<<< HEAD
-        :param int delay: Number of seconds to delay before next round
-            in case of ACME "defer" response message.
-
-        :param int rounds: Number of resend attempts in case of ACME "defer"
-            reponse message.
-
-        :returns: ACME response message from server.
-        :rtype: dict
-
-        :raises LetsEncryptClientError: if server sent ACME "error" message
-
-        """
-        for _ in xrange(rounds):
-            if response["type"] == expected:
-                return response
-
-            elif response["type"] == "error":
-                logging.error(
-                    "%s: %s - More Info: %s", response["error"],
-                    response.get("message", ""), response.get("moreInfo", ""))
-                raise errors.LetsEncryptClientError(response["error"])
-
-            elif response["type"] == "defer":
-                logging.info("Waiting for %d seconds...", delay)
-                time.sleep(delay)
-                response = self.send(acme.status_request(response["token"]))
-            else:
-                logging.fatal("Received unexpected message")
-                logging.fatal("Expected: %s", expected)
-                logging.fatal("Received: %s", response)
-                sys.exit(33)
-
-        logging.error(
-            "Server has deferred past the max of %d seconds", rounds * delay)
-
-    def list_certs_keys(self):
-        """List trusted Let's Encrypt certificates."""
-        list_file = os.path.join(CONFIG.CERT_KEY_BACKUP, "LIST")
-        certs = []
-
-        if not os.path.isfile(list_file):
-            logging.info(
-                "You don't have any certificates saved from letsencrypt")
-            return
-
-        c_sha1_vh = {}
-        for (cert, _, path) in self.config.get_all_certs_keys():
-            try:
-                c_sha1_vh[M2Crypto.X509.load_cert(
-                    cert).get_fingerprint(md='sha1')] = path
-            except:
-                continue
-
-        with open(list_file, 'rb') as csvfile:
-            csvreader = csv.reader(csvfile)
-            for row in csvreader:
-                cert = crypto_util.get_cert_info(row[1])
-
-                b_k = os.path.join(CONFIG.CERT_KEY_BACKUP,
-                                   os.path.basename(row[2]) + "_" + row[0])
-                b_c = os.path.join(CONFIG.CERT_KEY_BACKUP,
-                                   os.path.basename(row[1]) + "_" + row[0])
-
-                cert.update({
-                    "orig_key_file": row[2],
-                    "orig_cert_file": row[1],
-                    "idx": int(row[0]),
-                    "backup_key_file": b_k,
-                    "backup_cert_file": b_c,
-                    "installed": c_sha1_vh.get(cert["fingerprint"], ""),
-                })
-                certs.append(cert)
-        if certs:
-            self.choose_certs(certs)
-        else:
-            display.generic_notification(
-                "There are not any trusted Let's Encrypt "
-                "certificates for this server.")
-
-    def choose_certs(self, certs):
-        """Display choose certificates menu.
-
-        :param list certs: List of cert dicts.
-
-        """
-        code, tag = display.display_certs(certs)
-
-        if code == display.OK:
-            cert = certs[tag]
-            if display.confirm_revocation(cert):
-                self.acme_revocation(cert)
-            else:
-                self.choose_certs(certs)
-        elif code == display.HELP:
-            cert = certs[tag]
-            display.more_info_cert(cert)
-            self.choose_certs(certs)
-        else:
-            exit(0)
-
-    def install_certificate(self, certificate_dict, vhost):
-        """Install certificate
-
-        :returns: Path to a certificate file.
-        :rtype: str
-=======
         :raises IOError: If unable to find room to write the cert files
->>>>>>> 4de3b6a3
 
         """
         cert_chain_abspath = None
